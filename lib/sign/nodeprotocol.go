--- conflicted
+++ resolved
@@ -85,13 +85,6 @@
 					continue
 				}
 
-<<<<<<< HEAD
-=======
-			switch {
-			// if it is a bad message just ignore it
-			default:
-				continue
->>>>>>> a7ffd96d
 			case Announcement:
 				dbg.Lvl3(sn.Name(), "got announcement")
 				sn.ReceivedHeartbeat(sm.ViewNbr)
@@ -101,7 +94,7 @@
 					err = sn.Propose(sm.ViewNbr, sm.RoundNbr, sm.Am, sm.From)
 					dbg.Lvl4(sn.Name(), "done proposing")
 				} else {
-					if !sn.IsParent(sm.ViewNbr, sm.From) {
+					if !sn.Parent(sm.ViewNbr) != sm.From {
 						dbg.Fatal(sn.Name(), "received announcement from non-parent on view", sm.ViewNbr)
 						continue
 					}
