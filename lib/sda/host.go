/*
Implementation of the Secure Distributed API - main module

Node takes care about
* the network
* pre-parsing incoming packets
* instantiating ProtocolInstances
* passing packets to ProtocolInstances

*/

package sda

import (
	"errors"
	"fmt"
	"sync"
	"time"

	"github.com/dedis/cothority/lib/dbg"
	"github.com/dedis/cothority/lib/network"
	"github.com/dedis/crypto/abstract"
	"github.com/dedis/crypto/config"
	"github.com/satori/go.uuid"
	"golang.org/x/net/context"
)

/*
Host is the structure responsible for holding information about the current
 state
*/
type Host struct {
	// Our entity (i.e. identity over the network)
	Entity *network.Entity
	// Our private-key
	private abstract.Secret
	// The TCPHost
	host network.SecureHost
	// Overlay handles the mapping from tree and entityList to Entity.
	// It uses tokens to represent an unique ProtocolInstance in the system
	overlay *Overlay
	// The open connections
	connections map[uuid.UUID]network.SecureConn
	// chan of received messages - testmode
	networkChan chan network.NetworkMessage
	// The database of entities this host knows
	entities map[uuid.UUID]*network.Entity
	// treeMarshal that needs to be converted to Tree but host does not have the
	// entityList associated yet.
	// map from EntityList.ID => trees that use this entity list
	pendingTreeMarshal map[uuid.UUID][]*TreeMarshal
	// pendingSDAData are a list of message we received that does not correspond
	// to any local tree or/and entitylist. We first request theses so we can
	// instantiate properly protocolinstance that will use these SDAData msg.
	pendingSDAs []*SDAData
	// The suite used for this Host
	suite abstract.Suite
	// closed channel to notifiy the connections that we close
	closed chan bool
	// lock associated to access network connections
	// and to access entities also.
	networkLock *sync.Mutex
	// lock associated to access entityLists
	entityListsLock *sync.Mutex
	// lock associated to access trees
	treesLock *sync.Mutex
	// lock associated with pending TreeMarshal
	pendingTreeLock *sync.Mutex
	// lock associated with pending SDAdata
	pendingSDAsLock *sync.Mutex
	// working address is mostly for debugging purposes so we know what address
	// is known as right now
	workingAddress string
	// listening is a flag to tell wether this host is listening or not
	listening bool
}

// NewHost starts a new Host that will listen on the network for incoming
// messages. It will store the private-key.
func NewHost(e *network.Entity, pkey abstract.Secret) *Host {
	h := &Host{
		Entity:             e,
		workingAddress:     e.First(),
		connections:        make(map[uuid.UUID]network.SecureConn),
		entities:           make(map[uuid.UUID]*network.Entity),
		pendingTreeMarshal: make(map[uuid.UUID][]*TreeMarshal),
		pendingSDAs:        make([]*SDAData, 0),
		host:               network.NewSecureTcpHost(pkey, e),
		private:            pkey,
		suite:              network.Suite,
		networkChan:        make(chan network.NetworkMessage, 1),
		closed:             make(chan bool),
		networkLock:        &sync.Mutex{},
		entityListsLock:    &sync.Mutex{},
		treesLock:          &sync.Mutex{},
		pendingTreeLock:    &sync.Mutex{},
		pendingSDAsLock:    &sync.Mutex{},
	}

	h.overlay = NewOverlay(h)
	return h
}

// NewHostKey creates a new host only from the ip-address and port-number. This
// is useful in testing and deployment for measurements
func NewHostKey(address string) (*Host, abstract.Secret) {
	keypair := config.NewKeyPair(network.Suite)
	entity := network.NewEntity(keypair.Public, address)
	return NewHost(entity, keypair.Secret), keypair.Secret
}

// Listen starts listening for messages coming from any host that tries to
// contact this entity / host
func (h *Host) Listen() {
	fn := func(c network.SecureConn) {
		dbg.Lvl3(h.workingAddress, "Accepted Connection from", c.Remote())
		// register the connection once we know it's ok
		h.registerConnection(c)
		h.handleConn(c)
	}
	go func() {
		dbg.Lvl3("Listening in", h.workingAddress)
		err := h.host.Listen(fn)
		if err != nil {
			dbg.Fatal("Couldn't listen in", h.workingAddress, ":", err)
		}
	}()
}

// Connect takes an entity where to connect to
func (h *Host) Connect(id *network.Entity) (network.SecureConn, error) {
	var err error
	var c network.SecureConn
	// try to open connection
	c, err = h.host.Open(id)
	if err != nil {
		return nil, err
	}
	h.registerConnection(c)
	dbg.Lvl2("Host", h.workingAddress, "connected to", c.Remote())
	go h.handleConn(c)
	return c, nil
}

// Close shuts down the listener
func (h *Host) Close() error {
	time.Sleep(time.Millisecond * 100)
	h.networkLock.Lock()
	var err error
<<<<<<< HEAD
	err = h.host.Close()
=======
	stop := false
	for h.listening && !stop {
		err = h.host.Close()
		select {
		case <-h.closed:
			stop = true
		case <-time.After(time.Millisecond * 50):
			continue
		}

	}
>>>>>>> fbcd61be
	h.connections = make(map[uuid.UUID]network.SecureConn)
	close(h.closed)
	h.networkLock.Unlock()
	return err
}

// SendRaw sends to an Entity without wrapping the msg into a SDAMessage
func (h *Host) SendRaw(e *network.Entity, msg network.ProtocolMessage) error {
	if msg == nil {
		return errors.New("Can't send nil-packet")
	}
	if _, ok := h.entities[e.Id]; !ok {
		// Connect to that entity
		_, err := h.Connect(e)
		if err != nil {
			return err
		}
	}
	var c network.SecureConn
	var ok bool
	if c, ok = h.connections[e.Id]; !ok {
		return errors.New("Got no connection tied to this Entity")
	}
	dbg.Lvl4("Sending to", e)
	c.Send(context.TODO(), msg)
	return nil
}

// ProcessMessages checks if it is one of the messages for us or dispatch it
// to the corresponding instance.
// Our messages are:
// * SDAMessage - used to communicate between the Hosts
// * RequestTreeID - ask the parent for a given tree
// * SendTree - send the tree to the child
// * RequestPeerListID - ask the parent for a given peerList
// * SendPeerListID - send the tree to the child
func (h *Host) ProcessMessages() {
	for {
		var err error
		data := h.receive()
		dbg.Lvl3("Message Received from", data.From)
		switch data.MsgType {
		case SDADataMessage:
			err := h.processSDAMessage(&data)
			if err != nil {
				dbg.Error("ProcessSDAMessage returned:", err)
			}
		// A host has sent us a request to get a tree definition
		case RequestTreeMessage:
			tid := data.Msg.(RequestTree).TreeID
			tree := h.overlay.Tree(tid)
			if tree != nil {
				err = h.SendRaw(data.Entity, tree.MakeTreeMarshal())
			} else {
				// XXX Take care here for we must verify at the other side that
				// the tree is Nil. Should we think of a way of sending back an
				// "error" ?
				err = h.SendRaw(data.Entity, (&Tree{}).MakeTreeMarshal())
			}
		// A Host has replied to our request of a tree
		case SendTreeMessage:
			tm := data.Msg.(TreeMarshal)
			if tm.NodeId == uuid.Nil {
				dbg.Error("Received an empty Tree")
				continue
			}
			il := h.overlay.EntityList(tm.EntityId)
			// The entity list does not exists, we should request for that too
			if il == nil {
				msg := &RequestEntityList{tm.EntityId}
				if err := h.SendRaw(data.Entity, msg); err != nil {
					dbg.Error("Requesting EntityList in SendTree failed", err)
				}

				// put the tree marshal into pending queue so when we receive the
				// entitylist we can create the real Tree.
				h.addPendingTreeMarshal(&tm)
				continue
			}

			tree, err := tm.MakeTree(il)
			if err != nil {
				dbg.Error("Couldn't create tree:", err)
				continue
			}
			dbg.Lvl4("Received new tree")
			h.overlay.RegisterTree(tree)
			h.checkPendingSDA(tree)
		// Some host requested an EntityList
		case RequestEntityListMessage:
			id := data.Msg.(RequestEntityList).EntityListID
			el := h.overlay.EntityList(id)
			if el != nil {
				err = h.SendRaw(data.Entity, el)
			} else {
				dbg.Lvl2("Requested entityList that we don't have")
				h.SendRaw(data.Entity, &EntityList{})
			}
		// Host replied to our request of entitylist
		case SendEntityListMessage:
			il := data.Msg.(EntityList)
			if il.Id == uuid.Nil {
				dbg.Lvl2("Received an empty EntityList")
			} else {
				h.overlay.RegisterEntityList(&il)
				// Check if some trees can be constructed from this entitylist
				h.checkPendingTreeMarshal(&il)
			}
			dbg.Lvl4("Received new entityList")
		default:
			dbg.Error("Didn't recognize message", data.MsgType)
		}
		if err != nil {
			dbg.Error("Sending error:", err)
		}
	}
}

// sendSDAData marshals the inner msg and then sends a SDAData msg
// to the appropriate entity
func (h *Host) sendSDAData(e *network.Entity, sdaMsg *SDAData) error {
	b, err := network.MarshalRegisteredType(sdaMsg.Msg)
	if err != nil {
		return fmt.Errorf("Error marshaling  message: %s", err.Error())
	}
	sdaMsg.MsgSlice = b
	sdaMsg.MsgType = network.TypeFromData(sdaMsg.Msg)
	// put to nil so protobuf won't encode it and there won't be any error on the
	// other side (because it doesn't know how to decode it)
	sdaMsg.Msg = nil
	return h.SendRaw(e, sdaMsg)
}

// Receive will return the value of the communication-channel, unmarshalling
// the SDAMessage. Receive is called in ProcessMessages as it takes directly
// the message from the networkChan, and pre-processes the SDAMessage
func (h *Host) receive() network.NetworkMessage {
	data := <-h.networkChan
	if data.MsgType == SDADataMessage {
		sda := data.Msg.(SDAData)
		t, msg, err := network.UnmarshalRegisteredType(sda.MsgSlice, data.Constructors)
		if err != nil {
			dbg.Error("Error while marshalling inner message of SDAData:", err)
		}
		// Put the msg into SDAData
		sda.MsgType = t
		sda.Msg = msg
		// Write back the Msg in appplicationMessage
		data.Msg = sda
		dbg.Lvlf3("SDA-Message is: %+v", sda.Msg)
	}
	return data
}

// Handle a connection => giving messages to the MsgChans
func (h *Host) handleConn(c network.SecureConn) {
	address := c.Remote()
	msgChan := make(chan network.NetworkMessage)
	errorChan := make(chan error)
	doneChan := make(chan bool)
	go func() {
		for {
			select {
			case <-doneChan:
				dbg.Lvl3("Closing", c)
				return
			default:
				ctx := context.TODO()
				am, err := c.Receive(ctx)
				// So the receiver can know about the error
				am.SetError(err)
				am.From = address
				if err != nil {
					errorChan <- err
				} else {
					msgChan <- am
				}
			}
		}
	}()
	for {
		select {
		case <-h.closed:
			doneChan <- true
		case am := <-msgChan:
			dbg.Lvl3("Putting message into networkChan from", am.From)
			h.networkChan <- am
		case e := <-errorChan:
			if e == network.ErrClosed || e == network.ErrEOF {
				return
			}
			dbg.Error("Error with connection", address, "=> error", e)
		case <-time.After(timeOut):
			dbg.Error("Timeout with connection", address)
		}
	}
}

// Dispatch SDA message looks if we have all the info to rightly dispatch the
// packet such as the protocol id and the topology id and the protocol instance
// id
func (h *Host) processSDAMessage(am *network.NetworkMessage) error {
	sdaMsg := am.Msg.(SDAData)
	t, msg, err := network.UnmarshalRegisteredType(sdaMsg.MsgSlice, network.DefaultConstructors(network.Suite))
	if err != nil {
		dbg.Error("Error unmarshaling embedded msg in SDAMessage", err)
	}
	// Set the right type and msg
	sdaMsg.MsgType = t
	sdaMsg.Msg = msg
	sdaMsg.Entity = am.Entity

	return h.overlay.TransmitMsg(&sdaMsg)
}

// requestTree will ask for the tree the sdadata is related to.
// it will put the message inside the pending list of sda message waiting to
// have their trees.
func (h *Host) requestTree(e *network.Entity, sdaMsg *SDAData) error {
	h.addPendingSda(sdaMsg)
	treeRequest := &RequestTree{sdaMsg.To.TreeID}
	return h.SendRaw(e, treeRequest)
}

// addPendingSda simply append a sda message to a queue. This queue willbe
// checked each time we receive a new tree / entityList
func (h *Host) addPendingSda(sda *SDAData) {
	h.pendingSDAsLock.Lock()
	h.pendingSDAs = append(h.pendingSDAs, sda)
	h.pendingSDAsLock.Unlock()
}

// checkPendingSda is called each time we receive a new tree if there are some SDA
// messages using this tree. If there are, we can make an instance of a protocolinstance
// and give it the message!.
// NOTE: put that as a go routine so the rest of the processing messages are not
// slowed down, if there are many pending sda message at once (i.e. start many new
// protocols at same time)
func (h *Host) checkPendingSDA(t *Tree) {
	go func() {
		h.pendingSDAsLock.Lock()
		for i := range h.pendingSDAs {
			// if this message references t
			if uuid.Equal(t.Id, h.pendingSDAs[i].To.TreeID) {
				// instantiate it and go
				err := h.overlay.TransmitMsg(h.pendingSDAs[i])
				if err != nil {
					dbg.Error("TransmitMsg failed:", err)
					continue
				}
			}
		}
		h.pendingSDAsLock.Unlock()
	}()
}

// registerConnection registers a Entity for a new connection, mapped with the
// real physical address of the connection and the connection itself
func (h *Host) registerConnection(c network.SecureConn) {
	h.networkLock.Lock()
	id := c.Entity()
	h.entities[c.Entity().Id] = id
	h.connections[c.Entity().Id] = c
	h.networkLock.Unlock()
}

// addPendingTreeMarshal adds a treeMarshal to the list.
// This list is checked each time we receive a new EntityList
// so trees using this EntityList can be constructed.
func (h *Host) addPendingTreeMarshal(tm *TreeMarshal) {
	h.pendingTreeLock.Lock()
	var sl []*TreeMarshal
	var ok bool
	// initiate the slice before adding
	if sl, ok = h.pendingTreeMarshal[tm.EntityId]; !ok {
		sl = make([]*TreeMarshal, 0)
	}
	sl = append(sl, tm)
	h.pendingTreeMarshal[tm.EntityId] = sl
	h.pendingTreeLock.Unlock()
}

// checkPendingTreeMarshal is called each time we add a new EntityList to the
// system. It checks if some treeMarshal use this entityList so they can be
// converted to Tree.
func (h *Host) checkPendingTreeMarshal(el *EntityList) {
	h.pendingTreeLock.Lock()
	sl, ok := h.pendingTreeMarshal[el.Id]
	if !ok {
		// no tree for this entitty list
		return
	}
	for _, tm := range sl {
		tree, err := tm.MakeTree(el)
		if err != nil {
			dbg.Error("Tree from EntityList failed")
			continue
		}
		// add the tree into our "database"
		h.overlay.RegisterTree(tree)
	}
	h.pendingTreeLock.Unlock()
}<|MERGE_RESOLUTION|>--- conflicted
+++ resolved
@@ -147,21 +147,7 @@
 	time.Sleep(time.Millisecond * 100)
 	h.networkLock.Lock()
 	var err error
-<<<<<<< HEAD
 	err = h.host.Close()
-=======
-	stop := false
-	for h.listening && !stop {
-		err = h.host.Close()
-		select {
-		case <-h.closed:
-			stop = true
-		case <-time.After(time.Millisecond * 50):
-			continue
-		}
-
-	}
->>>>>>> fbcd61be
 	h.connections = make(map[uuid.UUID]network.SecureConn)
 	close(h.closed)
 	h.networkLock.Unlock()
