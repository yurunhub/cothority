--- conflicted
+++ resolved
@@ -366,12 +366,10 @@
 	var scs StateChanges
 	var err error
 	var ctsOK ClientTransactions
-<<<<<<< HEAD
+
 	log.Lvl3("Creating state changes")
-	mr, ctsOK, scs, err = s.createStateChanges(coll, cts)
-=======
 	mr, ctsOK, scs, err = s.createStateChanges(coll, scID, cts)
->>>>>>> 626245b2
+
 	if err != nil {
 		return nil, err
 	}
@@ -577,13 +575,8 @@
 					panic("DB is in bad state and cannot find skipchain anymore: " + err.Error() +
 						" This function should never be called on a skipchain that does not exist.")
 				}
-<<<<<<< HEAD
+
 				log.Lvl3("Starting new block", sb.Index+1)
-				// We assume the caller of this function is the
-				// current leader. So we generate a tree with
-				// this node as the root.
-				tree := sb.Roster.GenerateNaryTreeWithRoot(len(sb.Roster.List), s.ServerIdentity())
-=======
 				leader, err := s.getLeader(scID)
 				if err != nil {
 					panic("getLeader should not return an error if roster is initialised.")
@@ -593,7 +586,7 @@
 						" if it isn't, then it did not start or shutdown properly.")
 				}
 				tree := sb.Roster.GenerateNaryTree(len(sb.Roster.List))
->>>>>>> 626245b2
+
 				proto, err := s.CreateProtocol(collectTxProtocol, tree)
 				if err != nil {
 					panic("Protocol creation failed with error: " + err.Error() +
@@ -1101,18 +1094,12 @@
 // deployments.
 func newService(c *onet.Context) (onet.Service, error) {
 	s := &Service{
-<<<<<<< HEAD
-		ServiceProcessor: onet.NewServiceProcessor(c),
-		contracts:        make(map[string]OmniLedgerContract),
-		txBuffer:         newTxBuffer(),
-		storage:          &omniStorage{},
-=======
 		ServiceProcessor:  onet.NewServiceProcessor(c),
 		contracts:         make(map[string]OmniLedgerContract),
 		txBuffer:          newTxBuffer(),
 		heartbeatsTimeout: make(chan string, 1),
 		heartbeatsClose:   make(chan bool, 1),
->>>>>>> 626245b2
+		storage:           &omniStorage{},
 	}
 	if err := s.RegisterHandlers(s.CreateGenesisBlock, s.AddTransaction,
 		s.GetProof); err != nil {
