--- conflicted
+++ resolved
@@ -8,13 +8,12 @@
 
 	"bytes"
 
-	"strconv"
+	"reflect"
 
 	"github.com/dedis/cothority/lib/cosi"
 	"github.com/dedis/cothority/lib/dbg"
 	"github.com/dedis/cothority/lib/network"
 	"github.com/dedis/cothority/lib/sda"
-	"reflect"
 )
 
 const ServiceName = "Skipchain"
@@ -50,13 +49,12 @@
 			Previous: nil, // genesis block
 			Latest:   proposed,
 		}
-		dbg.LLvl3(fmt.Sprintf("Successfuly created genesis: %+v", reply))
+		dbg.Lvlf3("Successfuly created genesis: %+v", reply)
 		_ = s.startPropagation(proposed)
 		return reply, nil
 	}
 
 	var prev SkipBlock
-	dbg.Print(latest, len(latest), latest.IsNull())
 	if !latest.IsNull() {
 		var ok bool
 		prev, ok = s.SkipBlocks[string(latest)]
@@ -79,31 +77,19 @@
 	}
 	return reply, nil
 }
-<<<<<<< HEAD
-func (s *Service) ProposeSkipBlockData(e *network.Entity, prop *ProposeSkipBlockData) (network.ProtocolMessage, error) {
-	reply, err := s.ProposeSkipBlock(prop.Latest, prop.Proposed)
-=======
 func (s *Service) ProposeSkipBlockData(e *network.Entity, psbd *ProposeSkipBlockData) (network.ProtocolMessage, error) {
 	reply, err := s.proposeSkipBlock(psbd.Latest, psbd.Proposed)
->>>>>>> bff92365
 	if err != nil {
 		return nil, err
 	}
 	return &ProposedSkipBlockReplyData{reply.Previous.(*SkipBlockData), reply.Latest.(*SkipBlockData)}, nil
 }
-<<<<<<< HEAD
-func (s *Service) ProposeSkipBlockRoster(e *network.Entity, prop *ProposeSkipBlockRoster) (network.ProtocolMessage, error) {
-	reply, err := s.ProposeSkipBlock(prop.Latest, prop.Proposed)
-=======
 func (s *Service) ProposeSkipBlockRoster(e *network.Entity, psbr *ProposeSkipBlockRoster) (network.ProtocolMessage, error) {
 	reply, err := s.proposeSkipBlock(psbr.Latest, psbr.Proposed)
->>>>>>> bff92365
 	if err != nil {
 		return nil, err
 	}
 
-	dbg.Print(reply.Previous)
-	dbg.Print(reply.Latest)
 	var prev *SkipBlockRoster
 	var latest *SkipBlockRoster
 	if reply.Previous != nil {
@@ -137,7 +123,7 @@
 		prevCommon := prev.GetCommon()
 		sbc.Index = prevCommon.Index + 1
 		// TODO: add higher backlinks
-		sbc.BackLink[0] = prev.updateHash()
+		sbc.BackLink[0] = prev.GetHash()
 		// update forward link of previous block:
 		curHashID := proposed.updateHash()
 
@@ -195,7 +181,7 @@
 	pbRoster.ChildSL = NewBlockLink()
 	pbRoster.ChildSL.Hash = child
 
-	return nil
+	return s.startPropagation(childBlock)
 }
 
 func (s *Service) getSkipBlockByID(sbID SkipBlockID) (SkipBlock, bool) {
@@ -212,7 +198,6 @@
 // PropagateSkipBlockData is called when a new SkipBlock or updated SkipBlock is
 // available.
 func (s *Service) PropagateSkipBlockData(e *network.Entity, latest *PropagateSkipBlockData) (network.ProtocolMessage, error) {
-	dbg.Print("PropagateSkipBlockData ....", s.Address())
 	s.SkipBlocks[string(latest.SkipBlock.GetHash())] = latest.SkipBlock
 	return nil, nil
 }
@@ -220,14 +205,12 @@
 // PropagateSkipBlockData is called when a new SkipBlock or updated SkipBlock is
 // available.
 func (s *Service) PropagateSkipBlockRoster(e *network.Entity, latest *PropagateSkipBlockRoster) (network.ProtocolMessage, error) {
-	dbg.Print("PropagateSkipBlockRoster ....", s.Address())
 	s.SkipBlocks[string(latest.SkipBlock.GetHash())] = latest.SkipBlock
 	return nil, nil
 }
 
 // notify other services about new/updated skipblock
 func (s *Service) startPropagation(latest SkipBlock) error {
-	dbg.Print("Starting propagation of new block.")
 	var el *sda.EntityList
 
 	if dataBlock, isData := latest.(*SkipBlockData); isData {
@@ -241,31 +224,27 @@
 	} else {
 		el = latest.(*SkipBlockRoster).EntityList
 	}
-	for i, e := range el.List {
-		dbg.Print("Sending", strconv.Itoa(i))
+	for _, e := range el.List {
 		var cr *sda.ServiceMessage
 		var err error
-		switch v := latest.(type) {
+		switch latest.(type) {
 		case *SkipBlockData:
 			cr, err = sda.CreateServiceMessage(ServiceName,
-				&PropagateSkipBlockData{latest.(SkipBlockData)})
+				&PropagateSkipBlockData{latest.(*SkipBlockData)})
 		case *SkipBlockRoster:
 			cr, err = sda.CreateServiceMessage(ServiceName,
 				&PropagateSkipBlockRoster{latest.(*SkipBlockRoster)})
 		default:
-			dbg.Print("Unknown Block type", reflect.TypeOf(v))
-
+			return errors.New("Can't propagate this type: " +
+				reflect.TypeOf(latest).String())
 		}
 		if err != nil {
-			dbg.Error(err)
 			return err
 		}
 		if err := s.SendRaw(e, cr); err != nil {
-			dbg.Error(err)
 			return err
 		}
 	}
-	dbg.Print("Finished propagation")
 	return nil
 }
 
