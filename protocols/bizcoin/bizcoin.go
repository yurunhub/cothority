--- conflicted
+++ resolved
@@ -94,22 +94,16 @@
 	onChallengeCommit     func()
 	onChallengeCommitDone func()
 	// view change setup and measurement
-<<<<<<< HEAD
+	viewchangeChan chan struct {
+		*sda.TreeNode
+		viewChange
+	}
 	vcMeasure      *monitor.Measure
 	doneSigning    bool
 	doneLock       sync.Mutex
+	threshold      int
+	vcCounter      int
 	doneProcessing chan bool
-=======
-	viewchangeChan chan struct {
-		*sda.TreeNode
-		viewChange
-	}
-	vcMeasure   *monitor.Measure
-	doneSigning bool
-	doneLock    sync.Mutex
-	threshold   int
-	vcCounter   int
->>>>>>> f0e5dce2
 }
 
 func NewBizCoinProtocol(n *sda.Node) (*BizCoin, error) {
@@ -177,15 +171,11 @@
 			case ROUND_COMMIT:
 				err = bz.handleResponseCommit(&msg.BizCoinResponse)
 			}
-<<<<<<< HEAD
-		case <-bz.doneProcessing:
-=======
 		case msg := <-bz.viewchangeChan:
 			err = bz.handleViewChange(&msg.viewChange)
-		case <-bz.done:
->>>>>>> f0e5dce2
+		case <-bz.doneProcessing:
 			dbg.Lvl2("BizCoin Instance exit.")
-			return
+			return nil
 		}
 		if err != nil {
 			dbg.Error("Error handling messages:", err)
@@ -489,7 +479,7 @@
 		}
 		bzr.Response = resp
 	}
-	dbg.Lvl3("BizCoin Start Response COMMIT")
+	dbg.Lvl3(bz.Name(), "BizCoin Start Response COMMIT")
 	// send to parent
 	err := bz.SendTo(bz.Parent(), bzr)
 	bz.Done()
@@ -520,7 +510,7 @@
 		bzr.Response = resp
 	}
 
-	dbg.Lvl3("BizCoin handle Response COMMIT")
+	dbg.Lvl3(bz.Name(), "BizCoin handle Response COMMIT")
 	// if root we have finished
 	if bz.IsRoot() {
 		sig := bz.Signature()
@@ -529,8 +519,8 @@
 		}
 		if bz.onDoneCallback != nil {
 			go bz.onDoneCallback(*sig)
-			bz.Done()
-		}
+		}
+		bz.Done()
 		return nil
 	}
 
@@ -544,7 +534,7 @@
 	bz.doneLock.Lock()
 	bz.doneSigning = true
 	bz.doneLock.Unlock()
-	bz.done <- true
+	bz.doneProcessing <- true
 	bz.Node.Done()
 }
 
