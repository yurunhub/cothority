package main

import (
	"github.com/dedis/cothority/lib/app"
	"github.com/dedis/cothority/lib/conode"
	"github.com/dedis/cothority/lib/dbg"
	"github.com/dedis/cothority/lib/monitor"
	"github.com/dedis/cothority/lib/sign"
	"time"
)

func main() {
	conf := &app.ConfigColl{}
	app.ReadConfig(conf)

	switch app.RunFlags.Mode {
	case "server":
		RunServer(&app.RunFlags, conf)
	case "client":
		RunClient(&app.RunFlags, conf)
	}
}

<<<<<<< HEAD
func RunServer(Flags *app.Flags, conf *app.ConfigColl) {
	hostname := Flags.Hostname

	dbg.Lvl3(Flags.Hostname, "Starting to run")
	if conf.Debug > 1 {
		sign.DEBUG = true
	}

	// fmt.Println("EXEC TIMESTAMPER: " + hostname)
	if Flags.Hostname == "" {
		log.Fatal("no hostname given")
	}

	// load the configuration
	//dbg.Lvl3("loading configuration")
	var hc *graphs.HostConfig
	var err error
	s := app.GetSuite(conf.Suite)
	opts := graphs.ConfigOptions{ConnType: "tcp", Host: hostname, Suite: s}
	if conf.Failures > 0 || conf.FFail > 0 {
		opts.Faulty = true
	}

	hc, err = graphs.LoadConfig(conf.Hosts, conf.Tree, s, opts)
	if err != nil {
		dbg.Fatal(err)
	}

	for i := range hc.SNodes {
		// set FailureRates
		if conf.Failures > 0 {
			hc.SNodes[i].FailureRate = conf.Failures
		}
		// set root failures
		if conf.RFail > 0 {
			hc.SNodes[i].FailAsRootEvery = conf.RFail
		}
		// set follower failures
		// a follower fails on %ffail round with failureRate probability
		hc.SNodes[i].FailAsFollowerEvery = conf.FFail
	}

	// Wait for everybody to be ready before going on
	ioutil.WriteFile("coll_stamp_up/up"+hostname, []byte("started"), 0666)
	for {
		_, err := os.Stat("coll_stamp_up")
		if err == nil {
			dbg.Lvl4(hostname, "waiting for others to finish")
			time.Sleep(time.Second)
		} else {
			break
		}
	}
	dbg.Lvl3(hostname, "thinks everybody's here")

	err = hc.Run(true, sign.MerkleTree, hostname)
	if err != nil {
		log.Fatal(err)
	}

	defer func(sn *sign.Node) {
		dbg.Lvl3("Program timestamper has terminated:", hostname)
		sn.Close()
	}(hc.SNodes[0])

	stampers, _, err := RunTimestamper(hc, 0, conf, hostname)
	// get rid of the hc information so it can be GC'ed
	hc = nil
	if err != nil {
		log.Fatal(err)
	}
	for _, s := range stampers {
		// only listen if this is the hostname specified
		if s.Name() == hostname {
			s.Logger = Flags.Monitor
			s.Hostname = hostname
			s.App = "stamp"
			if s.IsRoot(0) {
				if app.RunFlags.Monitor == "" {
					monitor.EnableMeasure(false)
				} else {
					if err := monitor.ConnectSink(app.RunFlags.Monitor); err != nil {
						dbg.Fatal("Root could not connect to monitor sink :", err)
					}
				}

				dbg.Lvl1("Root timestamper at:", hostname, conf.Rounds, "Waiting: ", conf.RootWait)
				// wait for the other nodes to get set up
				time.Sleep(time.Duration(conf.RootWait) * time.Second)

				dbg.Lvl1("Starting root-round")
				s.Run("root", conf.Rounds)
				// dbg.Lvl3("\n\nROOT DONE\n\n")

			} else if !conf.TestConnect {
				dbg.Lvl3("Running regular timestamper on:", hostname)
				s.Run("regular", conf.Rounds)
				// dbg.Lvl1("\n\nREGULAR DONE\n\n")
			} else {
				// testing connection
				dbg.Lvl1("Running connection-test on:", hostname)
				s.Run("test_connect", conf.Rounds)
=======
func RunServer(flags *app.Flags, conf *app.ConfigColl) {
	hostname := flags.Hostname
	if hostname == conf.Hosts[0] {
		dbg.Lvlf3("Tree is %+v", conf.Tree)
	}
	dbg.Lvl3(hostname, "Starting to run")

	app.RunFlags.StartedUp(len(conf.Hosts))
	peer := conode.NewPeer(hostname, conf.ConfigConode)

	if app.RunFlags.AmRoot {
		for {
			setupRound := sign.NewRoundSetup(peer.Node)
			peer.StartAnnouncementWithWait(setupRound, 5*time.Second)
			counted := <-setupRound.Counted
			dbg.Lvl1("Number of peers counted:", counted)
			if counted == len(conf.Hosts) {
				dbg.Lvl1("All hosts replied")
				break
>>>>>>> b7b58c06
			}
			time.Sleep(time.Second)
		}
	}

	RegisterRoundMeasure(peer.Node.LastRound())
	peer.LoopRounds(RoundMeasureType, conf.Rounds)
	dbg.Lvlf3("Done - flags are %+v", app.RunFlags)
	monitor.End()
}<|MERGE_RESOLUTION|>--- conflicted
+++ resolved
@@ -21,110 +21,6 @@
 	}
 }
 
-<<<<<<< HEAD
-func RunServer(Flags *app.Flags, conf *app.ConfigColl) {
-	hostname := Flags.Hostname
-
-	dbg.Lvl3(Flags.Hostname, "Starting to run")
-	if conf.Debug > 1 {
-		sign.DEBUG = true
-	}
-
-	// fmt.Println("EXEC TIMESTAMPER: " + hostname)
-	if Flags.Hostname == "" {
-		log.Fatal("no hostname given")
-	}
-
-	// load the configuration
-	//dbg.Lvl3("loading configuration")
-	var hc *graphs.HostConfig
-	var err error
-	s := app.GetSuite(conf.Suite)
-	opts := graphs.ConfigOptions{ConnType: "tcp", Host: hostname, Suite: s}
-	if conf.Failures > 0 || conf.FFail > 0 {
-		opts.Faulty = true
-	}
-
-	hc, err = graphs.LoadConfig(conf.Hosts, conf.Tree, s, opts)
-	if err != nil {
-		dbg.Fatal(err)
-	}
-
-	for i := range hc.SNodes {
-		// set FailureRates
-		if conf.Failures > 0 {
-			hc.SNodes[i].FailureRate = conf.Failures
-		}
-		// set root failures
-		if conf.RFail > 0 {
-			hc.SNodes[i].FailAsRootEvery = conf.RFail
-		}
-		// set follower failures
-		// a follower fails on %ffail round with failureRate probability
-		hc.SNodes[i].FailAsFollowerEvery = conf.FFail
-	}
-
-	// Wait for everybody to be ready before going on
-	ioutil.WriteFile("coll_stamp_up/up"+hostname, []byte("started"), 0666)
-	for {
-		_, err := os.Stat("coll_stamp_up")
-		if err == nil {
-			dbg.Lvl4(hostname, "waiting for others to finish")
-			time.Sleep(time.Second)
-		} else {
-			break
-		}
-	}
-	dbg.Lvl3(hostname, "thinks everybody's here")
-
-	err = hc.Run(true, sign.MerkleTree, hostname)
-	if err != nil {
-		log.Fatal(err)
-	}
-
-	defer func(sn *sign.Node) {
-		dbg.Lvl3("Program timestamper has terminated:", hostname)
-		sn.Close()
-	}(hc.SNodes[0])
-
-	stampers, _, err := RunTimestamper(hc, 0, conf, hostname)
-	// get rid of the hc information so it can be GC'ed
-	hc = nil
-	if err != nil {
-		log.Fatal(err)
-	}
-	for _, s := range stampers {
-		// only listen if this is the hostname specified
-		if s.Name() == hostname {
-			s.Logger = Flags.Monitor
-			s.Hostname = hostname
-			s.App = "stamp"
-			if s.IsRoot(0) {
-				if app.RunFlags.Monitor == "" {
-					monitor.EnableMeasure(false)
-				} else {
-					if err := monitor.ConnectSink(app.RunFlags.Monitor); err != nil {
-						dbg.Fatal("Root could not connect to monitor sink :", err)
-					}
-				}
-
-				dbg.Lvl1("Root timestamper at:", hostname, conf.Rounds, "Waiting: ", conf.RootWait)
-				// wait for the other nodes to get set up
-				time.Sleep(time.Duration(conf.RootWait) * time.Second)
-
-				dbg.Lvl1("Starting root-round")
-				s.Run("root", conf.Rounds)
-				// dbg.Lvl3("\n\nROOT DONE\n\n")
-
-			} else if !conf.TestConnect {
-				dbg.Lvl3("Running regular timestamper on:", hostname)
-				s.Run("regular", conf.Rounds)
-				// dbg.Lvl1("\n\nREGULAR DONE\n\n")
-			} else {
-				// testing connection
-				dbg.Lvl1("Running connection-test on:", hostname)
-				s.Run("test_connect", conf.Rounds)
-=======
 func RunServer(flags *app.Flags, conf *app.ConfigColl) {
 	hostname := flags.Hostname
 	if hostname == conf.Hosts[0] {
@@ -144,7 +40,6 @@
 			if counted == len(conf.Hosts) {
 				dbg.Lvl1("All hosts replied")
 				break
->>>>>>> b7b58c06
 			}
 			time.Sleep(time.Second)
 		}
