// Cosi takes a file or a message and signs it collectively.
// For usage, see README.md
package main

import (
	"bytes"
	"encoding/json"
	"io"
	"io/ioutil"
	"os"
	"strings"

	"errors"
	"time"

	"github.com/dedis/cothority/app/lib/config"
	"github.com/dedis/cothority/app/lib/ui"
	"github.com/dedis/cothority/lib/cosi"
	"github.com/dedis/cothority/lib/crypto"
	"github.com/dedis/cothority/lib/dbg"
	"github.com/dedis/cothority/lib/network"
	"github.com/dedis/cothority/lib/sda"
	s "github.com/dedis/cothority/services/cosi"
	"gopkg.in/codegangsta/cli.v1"
)

// RequestTimeOut defines when the client stops waiting for the CoSi group to
// reply
const RequestTimeOut = time.Second * 10

const optionGroup = "group"
const optionGroupShort = "g"

func init() {
	dbg.SetDebugVisible(1)
	dbg.SetUseColors(false)
}

func main() {
	app := cli.NewApp()
	app.Name = "Cosi signer and verifier"
	app.Usage = "Collectively sign a file or verify its signature."
	app.Commands = []cli.Command{
		{
			Name:    "sign",
			Aliases: []string{"s"},
			Usage:   "Collectively sign file and write signature to standard output.",
			Action:  signFile,
			Flags: []cli.Flag{
				cli.StringFlag{
					Name:  "out, o",
					Usage: "Write signature to `outfile` instead of standard output",
				},
			},
		},
		{
			Name:    "verify",
			Aliases: []string{"v"},
			Usage:   "verify collective signature of a FILE",
			Action:  verifyFile,
			Flags: []cli.Flag{
				cli.StringFlag{
					Name:  "signature, s",
					Usage: "use the `SIGNATURE_FILE` containing the signature (instead of reading from standard input)",
				},
			},
		},
		{
			Name:    "check",
			Aliases: []string{"c"},
			Usage:   "check if the servers int the group configuration are up and running",
			Action:  checkConfig,
		},
	}
	app.Flags = []cli.Flag{
		cli.StringFlag{
			Name:  optionGroup + " ," + optionGroupShort,
			Value: "group.toml",
			Usage: "Cothority group definition in `FILE.toml`",
		},
		cli.IntFlag{
			Name:  "debug, d",
			Value: 0,
			Usage: "debug-level: `integer`: 1 for terse, 5 for maximal",
		},
	}
	app.Before = func(c *cli.Context) error {
		dbg.SetDebugVisible(c.GlobalInt("debug"))
		return nil
	}
	app.Run(os.Args)
}

// checkConfig contacts all servers and verifies if it receives a valid
// signature from each.
func checkConfig(c *cli.Context) {
	tomlFileName := c.GlobalString(optionGroup)
	f, err := os.Open(tomlFileName)
	ui.ErrFatal(err, "Couldn't open group definition file.")
	el, err := config.ReadGroupToml(f)
	ui.ErrFatal(err, "Error while reading group definition file.")
	if len(el.List) == 0 {
		ui.Fatalf("Empty entity or invalid group defintion in: %s",
			tomlFileName)
	}
	ui.Info("Will check the availability and responsiveness of the " +
		"servers forming the group and inform you about possible " +
		"problems.\nThis make take some time ...")

	// First check all servers individually
	failures := 0
	for i := range el.List {
		failures += checkList(sda.NewEntityList(el.List[i : i+1]))
	}
	if len(el.List) > 1 {
		// Then check pairs of servers
		for i, first := range el.List {
			for _, second := range el.List[i+1:] {
				es := []*network.Entity{first, second}
				failures += checkList(sda.NewEntityList(es))
				es[0], es[1] = es[1], es[0]
				failures += checkList(sda.NewEntityList(es))
			}
		}
	}
	if failures > 0 {
		ui.Fatalf("This many failures: %d", failures)
	}
	return
}

// checkList sends a message to the list and waits for the reply
func checkList(list *sda.EntityList) int {
	serverStr := ""
	for _, s := range list.List {
		serverStr += s.Addresses[0] + " "
	}
	dbg.Lvl3("Sending message to: " + serverStr)
	msg := "verification"
	sig, err := signStatement(strings.NewReader(msg), list)
	if err != nil {
		ui.Errorf("Error '%v' while contacting servers: %s",
			err, serverStr)
		return 1
	} else {
		err := verifySignatureHash([]byte(msg), sig, list)
		if err != nil {
			ui.Errorf("Received signature was invalid: %v", err)
			return 1
		} else {
			ui.Info("Received signature successfully")
		}
	}
	return 0
}

// signFile will search for the file and sign it
// it always returns nil as an error
func signFile(c *cli.Context) error {
	fileName := c.Args().First()
	groupToml := c.GlobalString(optionGroup)
	file, err := os.Open(fileName)
	if err != nil {
		ui.ErrFatal(err, "Couldn't read file to be signed.")
	}
	sig, err := sign(file, groupToml)
	ui.ErrFatal(err, "Couldn't create signature.")
	dbg.Lvl3(sig)
	var outFile *os.File
	outFileName := c.String("out")
	if outFileName != "" {
		outFile, err = os.Create(outFileName)
		ui.ErrFatal(err, "Couldn't create signature file.")
	} else {
		outFile = os.Stdout
	}
	writeSigAsJSON(sig, outFile)
	if outFileName != "" {
		dbg.Lvl2("Signature written to: %s", outFile.Name())
	} // else keep the Stdout empty
	return nil
}

func verifyFile(c *cli.Context) error {
	dbg.SetDebugVisible(c.GlobalInt("debug"))
	sigOrEmpty := c.String("signature")
	if err := verify(c.Args().First(), sigOrEmpty, c.GlobalString(optionGroup)); err != nil {
		os.Exit(1)
	}
	return nil
}

// writeSigAsJSON - writes the JSON out to a file
func writeSigAsJSON(res *s.SignatureResponse, outW io.Writer) {
	b, err := json.Marshal(res)
	if err != nil {
		ui.Fatal("Couldn't encode signature.")
	}
	var out bytes.Buffer
	json.Indent(&out, b, "", "\t")
	outW.Write([]byte("\n"))
	_, err = out.WriteTo(outW)
	ui.ErrFatal(err, "Couldn't write signature.")
	outW.Write([]byte("\n"))
}

// sign takes a stream and a toml file defining the servers
func sign(r io.Reader, tomlFileName string) (*s.SignatureResponse, error) {
<<<<<<< HEAD
	dbg.Lvl3("Starting signature")
=======
	dbg.Lvl2("Starting signature")
>>>>>>> 7dc921c5
	f, err := os.Open(tomlFileName)
	if err != nil {
		return nil, err
	}
	el, err := config.ReadGroupToml(f)
	if err != nil {
		return nil, err
	}
	if len(el.List) <= 0 {
		return nil, errors.New("Empty or invalid cosi group file:" +
			tomlFileName)
	}
	dbg.Lvl2("Sending signature to", el)
	res, err := signStatement(r, el)
	if err != nil {
		return nil, err
	}
	return res, nil
}

// signStatement can be used to sign the contents passed in the io.Reader
// (pass an io.File or use an strings.NewReader for strings)
func signStatement(read io.Reader, el *sda.EntityList) (*s.SignatureResponse,
	error) {

	client := s.NewClient()
	msg, _ := crypto.HashStream(network.Suite.Hash(), read)

	pchan := make(chan *s.SignatureResponse)
	var err error
	go func() {
		dbg.Lvl3("Waiting for the response on SignRequest")
		response, e := client.SignMsg(el, msg)
		if e != nil {
			err = e
			close(pchan)
			return
		}
		pchan <- response
	}()

	select {
	case response, ok := <-pchan:
		dbg.Lvl5("Response:", response)
		if !ok || err != nil {
			return nil, errors.New("Received an invalid repsonse.")
		}
		err = cosi.VerifySignature(network.Suite, msg, el.Aggregate,
			response.Challenge, response.Response)
		if err != nil {
			return nil, err
		}
		return response, nil
	case <-time.After(RequestTimeOut):
		return nil, errors.New("timeout on signing request")
	}
}

// verify takes a file and a group-definition, calls the signature
// verification and prints the result. If sigFileName is empty it
// assumes to find the standard signature in fileName.sig
func verify(fileName, sigFileName, groupToml string) error {
	// if the file hash matches the one in the signature
	dbg.Lvl4("Reading file " + fileName)
	b, err := ioutil.ReadFile(fileName)
	if err != nil {
		return err
	}
	// Read the JSON signature file
	dbg.Lvl4("Reading signature")
	var sigBytes []byte
	if sigFileName == "" {
		ui.Info("Reading signature from standard input ...")
		sigBytes, err = ioutil.ReadAll(os.Stdin)
	} else {
		sigBytes, err = ioutil.ReadFile(sigFileName)
	}
	if err != nil {
		return err
	}
	sig := &s.SignatureResponse{}
	dbg.Lvl4("Unmarshalling signature ")
	if err := json.Unmarshal(sigBytes, sig); err != nil {
		return err
	}
	fGroup, err := os.Open(groupToml)
	if err != nil {
		return err
	}
	dbg.Lvl4("Reading group definition")
	el, err := config.ReadGroupToml(fGroup)
	if err != nil {
		return err
	}
	dbg.Lvl4("Verfifying signature")
	err = verifySignatureHash(b, sig, el)
	return err
}

func verifySignatureHash(b []byte, sig *s.SignatureResponse, el *sda.EntityList) error {
	// We have to hash twice, as the hash in the signature is the hash of the
	// message sent to be signed
	fHash, _ := crypto.HashBytes(network.Suite.Hash(), b)
	hashHash, _ := crypto.HashBytes(network.Suite.Hash(), fHash)
	if !bytes.Equal(hashHash, sig.Sum) {
		return errors.New("You are trying to verify a signature " +
			"belongig to another file. (The hash provided by the signature " +
			"doesn't match with the hash of the file.)")
	}
	if err := cosi.VerifySignature(network.Suite, fHash, el.Aggregate,
		sig.Challenge, sig.Response); err != nil {
		return errors.New("Invalid sig:" + err.Error())
	}
	return nil
}<|MERGE_RESOLUTION|>--- conflicted
+++ resolved
@@ -206,11 +206,7 @@
 
 // sign takes a stream and a toml file defining the servers
 func sign(r io.Reader, tomlFileName string) (*s.SignatureResponse, error) {
-<<<<<<< HEAD
-	dbg.Lvl3("Starting signature")
-=======
 	dbg.Lvl2("Starting signature")
->>>>>>> 7dc921c5
 	f, err := os.Open(tomlFileName)
 	if err != nil {
 		return nil, err
